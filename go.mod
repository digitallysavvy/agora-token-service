--- conflicted
+++ resolved
@@ -20,13 +20,8 @@
 	github.com/twitchyliquid64/golang-asm v0.15.1 // indirect
 	golang.org/x/arch v0.3.0 // indirect
 	golang.org/x/net v0.17.0 // indirect
-<<<<<<< HEAD
-	golang.org/x/text v0.13.0 // indirect
+	golang.org/x/text v0.14.0 // indirect
 	google.golang.org/protobuf v1.33.0 // indirect
-=======
-	golang.org/x/text v0.14.0 // indirect
-	google.golang.org/protobuf v1.30.0 // indirect
->>>>>>> b0969c26
 	gopkg.in/yaml.v3 v3.0.1 // indirect
 )
 
